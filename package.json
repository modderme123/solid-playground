--- conflicted
+++ resolved
@@ -33,13 +33,8 @@
     "postcss": "^8.3.5",
     "tailwindcss": "^2.2.2",
     "typescript": "^4.3.4",
-<<<<<<< HEAD
     "vite": "2.3.7",
     "vite-plugin-solid": "^2.0.0-rc.2",
-=======
-    "vite": "2.3.2",
-    "vite-plugin-solid": "^2.0.0-rc.1",
->>>>>>> c8469e06
     "workbox-cli": "^6.1.5"
   },
   "dependencies": {
@@ -52,21 +47,13 @@
     "dedent": "^0.7.0",
     "mitt": "^2.1.0",
     "monaco-editor": "^0.25.2",
-<<<<<<< HEAD
-    "monaco-editor-textmate": "^2.2.2",
-=======
     "monaco-editor-textmate": "^3.0.0",
->>>>>>> c8469e06
     "monaco-textmate": "^3.0.1",
     "onigasm": "^2.2.5",
     "prettier": "=2.3.0",
     "register-service-worker": "^1.7.2",
     "rollup": "^2.52.1",
-<<<<<<< HEAD
-    "solid-js": "1.0.0-rc.5",
-=======
     "solid-js": "1.0.0-rc.6",
->>>>>>> c8469e06
     "solid-utils": "^0.7.0"
   }
 }