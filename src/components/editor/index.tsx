--- conflicted
+++ resolved
@@ -1,13 +1,8 @@
 import { Component, createEffect, onMount, onCleanup } from 'solid-js';
-import { Uri, languages, editor as mEditor } from 'monaco-editor';
+import { Uri, languages, editor as mEditor, KeyMod, KeyCode } from 'monaco-editor';
 import { liftOff } from './setupSolid';
-<<<<<<< HEAD
-import useZoom from '../../hooks/useZoom';
-import { KeyMod, KeyCode } from 'monaco-editor';
-=======
 import { useZoom } from '../../hooks/useZoom';
 import type { Repl } from 'solid-repl/lib/repl';
->>>>>>> 0785d837
 
 const Editor: Component<{
   url: string;
