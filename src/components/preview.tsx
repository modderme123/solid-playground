--- conflicted
+++ resolved
@@ -4,12 +4,8 @@
 import useZoom from '../hooks/useZoom';
 
 export const Preview: Component<Props> = (props) => {
-<<<<<<< HEAD
-  const [internal, external] = splitProps(props, ['code', 'class']);
   const { zoomState } = useZoom();
-=======
   const [internal, external] = splitProps(props, ['code', 'class', 'reloadSignal']);
->>>>>>> b0f2de96
 
   let iframe!: HTMLIFrameElement;
 
